--- conflicted
+++ resolved
@@ -143,50 +143,6 @@
     }
 
     /**
-<<<<<<< HEAD
-=======
-     * @covers Version2::seal()
-     * @covers Version2::unseal()
-     */
-    public function testSeal()
-    {
-        $keypair = sodium_crypto_sign_keypair();
-        $privateKey = new AsymmetricSecretKey(sodium_crypto_sign_secretkey($keypair));
-        $publicKey = new AsymmetricPublicKey(sodium_crypto_sign_publickey($keypair));
-
-        $year = (int) (\date('Y')) + 1;
-        $messages = [
-            'test',
-            \json_encode(['data' => 'this is a signed message', 'expires' => $year . '-01-01T00:00:00'])
-        ];
-
-        foreach ($messages as $message) {
-            $sealed = Version2::seal($message, $publicKey);
-            $this->assertInternalType('string', $sealed);
-            $this->assertSame('v2.seal.', Binary::safeSubstr($sealed, 0, 8));
-
-            $decode = Version2::unseal($sealed, $privateKey);
-            $this->assertInternalType('string', $decode);
-            $this->assertSame($message, $decode);
-
-            // Now with a footer
-            $sealed = Version2::seal($message, $publicKey, 'footer');
-            $this->assertInternalType('string', $sealed);
-            $this->assertSame('v2.seal.', Binary::safeSubstr($sealed, 0, 8));
-
-            try {
-                Version2::unseal($sealed, $privateKey);
-                $this->fail('Missing footer');
-            } catch (\Exception $ex) {
-            }
-            $decode = Version2::unseal($sealed, $privateKey, 'footer');
-            $this->assertInternalType('string', $decode);
-            $this->assertSame($message, $decode);
-        }
-    }
-
-    /**
->>>>>>> 3affd57b
      * @covers Version2::sign()
      * @covers Version2::signVerify()
      */
